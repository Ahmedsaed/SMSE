from dataclasses import dataclass
from pathlib import Path
from typing import Any, Union, cast

import numpy as np
from numpy.typing import NDArray

from smse.pipelines.base import BasePipeline, PipelineConfig

ImageT = NDArray[np.float64 | np.uint8]


@dataclass
class ImageConfig(PipelineConfig):
    """
    Configuration for processing image in a pipeline

    Attributes:
        target_size: Default target size for image resizing.
        color_mode: Default color mode for the image.
        normalizer: Default applicaton of normalization (Do it or not).
        mean: Default mean values for RGB normalization.
        std: Standard deviation values for RGB normalization.
    """

    target_size: tuple[int, int] = (224, 224)
    color_mode: str = "RGB"
    normalize: bool = True
    mean: tuple[float, float, float] = (0.485, 0.456, 0.406)
    std: tuple[float, float, float] = (0.229, 0.224, 0.225)


# Image Pipeline
class ImagePipeline(BasePipeline):
    def __init__(self, config: ImageConfig):
        super().__init__(config)
        self.config: ImageConfig = config

    def load(self, input_path: Union[str, Path]) -> ImageT:
        """Load image from file"""
        try:
            import cv2  # type: ignore[import-not-found]

            image: ImageT = cv2.imread(str(input_path))

            return image
        except ImportError:
            self.logger.warning("OpenCV not found, trying PIL")
            from PIL import Image  # type: ignore[import-not-found]

            return np.array(Image.open(str(input_path)))

    def validate(self, data: Any) -> bool:
        return isinstance(data, np.ndarray) and len(data.shape) in [2, 3]

    def is_bgr(self, image: ImageT) -> bool:
        """Heuristic to determine if an image is likely in BGR Format."""
        if len(image.shape) == 3 and image.shape[2] == 3:
            # Compare avg intensity of first (blue) and last (red) channels.
            blue_mean = np.mean(image[:, :, 0])
            red_mean = np.mean(image[:, :, 2])
            return bool(blue_mean > red_mean)
        return False

    def default_mode(self, image: ImageT) -> ImageT:
        """Converting image to default mode BGR"""
        import cv2  # type: ignore[import-not-found]

        if not isinstance(image, np.ndarray):  # Assuming PIL Image
            image = np.array(image)

        # Handle different image shapes
        if len(image.shape) == 2:  # Grayscale image
            if self.config.color_mode == "RGBA":
                converted_image = cv2.cvtColor(image, cv2.COLOR_GRAY2RGBA)
            elif self.config.color_mode == "RGB":
                converted_image = cv2.cvtColor(image, cv2.COLOR_GRAY2RGB)
            elif self.config.color_mode == "BGR":
                converted_image = cv2.cvtColor(image, cv2.COLOR_GRAY2BGR)
            else:
                converted_image = image
        elif image.shape[2] == 3:  # RGB or BGR image
            if self.config.color_mode == "RGBA":
                converted_image = cv2.cvtColor(image, cv2.COLOR_RGB2RGBA)
            elif self.config.color_mode == "BGR":
                if self.is_bgr(image):
                    converted_image = image  # Already BGR
                else:
                    converted_image = cv2.cvtColor(image, cv2.COLOR_RGB2BGR)
            elif self.config.color_mode == "RGB":
                if self.is_bgr(image):
                    converted_image = cv2.cvtColor(image, cv2.COLOR_BGR2RGB)
                else:
                    converted_image = image  # Already RGB
            else:
                converted_image = image
        elif image.shape[2] == 4:  # RGBA image
            if self.config.color_mode == "RGB":
                converted_image = cv2.cvtColor(image, cv2.COLOR_RGBA2RGB)
            elif self.config.color_mode == "BGR":
                converted_image = cv2.cvtColor(image, cv2.COLOR_RGBA2BGR)
            elif self.config.color_mode == "BGRA":
                converted_image = cv2.cvtColor(image, cv2.COLOR_RGBA2BGRA)
            else:
                converted_image = cv2.cvtColor(image, cv2.COLOR_RGBA2BGR)
        else:
            raise ValueError(f"Unsupported image shape: {image.shape}")

<<<<<<< HEAD
        return ImageT(converted_image)

    def mode_controller(self, image: ImageT, mode: int) -> ImageT:
        import cv2  # type: ignore[import-not-found]

        converted_image = image  # Use a separate variable

        if mode == 0:  # Ensure image mode matches the config color_mode
            converted_image = self.default_mode(image)
        elif mode == 1:  # Convert to gray-scale
            if len(image.shape) == 3 and image.shape[2] == 3:
                if self.is_bgr(image):
                    converted_image = cv2.cvtColor(image, cv2.COLOR_BGR2GRAY)
                else:
                    converted_image = cv2.cvtColor(image, cv2.COLOR_RGB2GRAY)
        elif mode == 2:  # Convert to black and white
            if len(image.shape) == 3 and image.shape[2] >= 3:
                if self.is_bgr(image):
                    grayscale = cv2.cvtColor(image, cv2.COLOR_BGR2GRAY)
                else:
                    grayscale = cv2.cvtColor(image, cv2.COLOR_RGB2GRAY)
            else:
                grayscale = image  # Assuming already gray-scale
            _, converted_image = cv2.threshold(grayscale, 127, 255, cv2.THRESH_BINARY)
        elif mode == 3:  # Convert to RGB
            if len(image.shape) == 3 and image.shape[2] == 3:
                if self.is_bgr(image):
                    converted_image = cv2.cvtColor(image, cv2.COLOR_BGR2RGB)
            elif len(image.shape) == 2:  # Convert from gray-scale
                converted_image = cv2.cvtColor(image, cv2.COLOR_GRAY2RGB)
        elif mode == 4:  # Convert to BGR
            if len(image.shape) == 3 and image.shape[2] == 3:
                if not self.is_bgr(image):
                    converted_image = cv2.cvtColor(image, cv2.COLOR_RGB2BGR)
            elif len(image.shape) == 2:  # Convert from gray-scale
                converted_image = cv2.cvtColor(image, cv2.COLOR_GRAY2BGR)
        elif mode == 5:  # Convert to RGBA
            if len(image.shape) == 3 and image.shape[2] == 3:
                if self.is_bgr(image):
                    converted_image = cv2.cvtColor(image, cv2.COLOR_BGR2RGBA)
                else:
                    converted_image = cv2.cvtColor(image, cv2.COLOR_RGB2RGBA)
            elif len(image.shape) == 2:  # Convert from gray-scale
                converted_image = cv2.cvtColor(image, cv2.COLOR_GRAY2RGBA)
        else:
            converted_image = image

        return ImageT(converted_image)
=======
        return cast(ImageT, converted_image)
>>>>>>> 2e7f9041

    def preprocess(
        self,
        image: ImageT,
        resizer: Union[bool, tuple[int, int]] = False,
        mode: int = 0,
        median_blur: bool = False,
        normalizer: bool = False,
    ) -> ImageT:
        """Preprocess image data

        Args:
            image (ImageT): Input image, either PIL.image or NumPy array.
            resizer (bool | tuple[int, int]): Resize option; False to skip,
                                                    tuple to specify size.
            mode_converter (int): Mode convertion option:
                0 - Convert to default RGB mode.
                1 - Convert to grayscale.
                2 - Convert to black and white.
            median_blur (bool): Whether to apply median blur for noise reduction or not.
            normalizer (bool): Whether to normalize the image or not.

        Returns:
            ImageT: Preprocessed image as a NumPy array.
        """
        import cv2  # type: ignore[import-not-found]

        # Ensure image is a NumPy array
        if not isinstance(image, np.ndarray):
            image = np.array(image)

        # Resizing
        if resizer:
            if isinstance(resizer, tuple):
                target_size = resizer
            else:
                target_size = self.config.target_size
            image = cv2.resize(image, target_size, interpolation=cv2.INTER_LINEAR)

        # Mode setting, whether to keep it at default if not provided by user
        # or set it as user wishes.
        image = self.mode_controller(image, mode)

        # Noise Reduction
        if median_blur:
            image = cv2.medianBlur(image, 3)  # Applying 3x3 kernel

        # Normalization
        if normalizer and self.config.normalize:
            image = image.astype(np.float32) / 255.0  # Scaling pixel values to [0, 1]
            image = (image - self.config.mean) / self.config.std

        return image<|MERGE_RESOLUTION|>--- conflicted
+++ resolved
@@ -106,7 +106,6 @@
         else:
             raise ValueError(f"Unsupported image shape: {image.shape}")
 
-<<<<<<< HEAD
         return ImageT(converted_image)
 
     def mode_controller(self, image: ImageT, mode: int) -> ImageT:
@@ -155,9 +154,6 @@
             converted_image = image
 
         return ImageT(converted_image)
-=======
-        return cast(ImageT, converted_image)
->>>>>>> 2e7f9041
 
     def preprocess(
         self,
