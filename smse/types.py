--- conflicted
+++ resolved
@@ -6,12 +6,7 @@
 from numpy.typing import NDArray
 from PIL import Image
 
-<<<<<<< HEAD
-ImageT = NDArray[Union[np.float64, np.uint8]]
-=======
-AudioArrayT = NDArray[np.float32]
 ImageT = NDArray[np.float64 | np.uint8] | Image.Image
->>>>>>> bf4fb169
 TextT = str
 
 
